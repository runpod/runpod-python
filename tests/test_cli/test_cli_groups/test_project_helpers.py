--- conflicted
+++ resolved
@@ -8,15 +8,11 @@
 from runpod import error as rp_error
 from runpod.cli.groups.project.helpers import (
     attempt_pod_launch,
-<<<<<<< HEAD
-    load_project_config,
-=======
     copy_template_files,
     get_project_endpoint,
     get_project_pod,
     load_project_config,
     validate_project_name,
->>>>>>> f1e6450e
 )
 
 
