--- conflicted
+++ resolved
@@ -1,8 +1,4 @@
-<<<<<<< HEAD
-"""Tests for CLI group `exec functions`"""
-=======
 """ Tests for CLI group `exec functions` """
->>>>>>> f1e6450e
 
 import unittest
 from unittest.mock import MagicMock, patch
