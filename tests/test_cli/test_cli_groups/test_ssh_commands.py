--- conflicted
+++ resolved
@@ -22,10 +22,6 @@
                 {"name": "key2", "type": "DSA", "fingerprint": "fp2"},
             ],
         ) as mock_get_keys:
-<<<<<<< HEAD
-=======
-
->>>>>>> f1e6450e
             result = runner.invoke(list_keys)
 
             self.assertIn("key1", result.output)
@@ -43,10 +39,6 @@
         ) as mock_prompt, patch(
             "runpod.cli.groups.ssh.commands.click.confirm", return_value=True
         ) as mock_confirm:  # pylint: disable=line-too-long
-<<<<<<< HEAD
-=======
-
->>>>>>> f1e6450e
             result = runner.invoke(add_key, [])
 
             self.assertIn("The key has been added to your account.", result.output)
