--- conflicted
+++ resolved
@@ -5,17 +5,10 @@
 from unittest.mock import mock_open, patch
 
 from runpod.cli.groups.ssh.functions import (
-<<<<<<< HEAD
-    get_ssh_key_fingerprint,
-    get_user_pub_keys,
-    generate_ssh_key_pair,
-    add_ssh_key,
-=======
     add_ssh_key,
     generate_ssh_key_pair,
     get_ssh_key_fingerprint,
     get_user_pub_keys,
->>>>>>> f1e6450e
 )
 
 
