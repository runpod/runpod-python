<<<<<<< HEAD
"""Unit tests for the asyncio_runner module."""
=======
""" Unit tests for the asyncio_runner module. """

>>>>>>> f1e6450e
# pylint: disable=too-few-public-methods

import asyncio
import tracemalloc
import unittest
from unittest import IsolatedAsyncioTestCase
from unittest.mock import AsyncMock, MagicMock, patch

from runpod.endpoint.asyncio.asyncio_runner import Endpoint, Job

tracemalloc.start()


class TestJob(IsolatedAsyncioTestCase):
    """Tests the Job class."""

    async def test_status(self):
        """
        Tests Job.status
        """
        with patch(
            "aiohttp.ClientSession", new_callable=AsyncMock
        ) as mock_session_class:
            mock_session = mock_session_class.return_value
            mock_get = mock_session.get
            mock_resp = AsyncMock()

            mock_resp.json.return_value = {"status": "COMPLETED"}
            mock_get.return_value = mock_resp

            job = Job("endpoint_id", "job_id", mock_session)
            status = await job.status()
            assert status == "COMPLETED"
            assert await job.status() == "COMPLETED"

    async def test_output(self):
        """
        Tests Job.output
        """
        with patch(
            "runpod.endpoint.asyncio.asyncio_runner.asyncio.sleep"
        ) as mock_sleep, patch(
            "aiohttp.ClientSession", new_callable=AsyncMock
        ) as mock_session_class:
            mock_session = mock_session_class.return_value
            mock_get = mock_session.get
            mock_resp = AsyncMock()

            async def json_side_effect():
                if mock_sleep.call_count == 0:
                    return {"status": "IN_PROGRESS"}
                return {"output": "OUTPUT", "status": "COMPLETED"}

            mock_resp.json.side_effect = json_side_effect
            mock_get.return_value = mock_resp

            job = Job("endpoint_id", "job_id", mock_session)
            output_task = asyncio.create_task(job.output(timeout=3))

            output = await output_task
            assert output == "OUTPUT"
            assert await job.output() == "OUTPUT"

    async def test_output_timeout(self):
        """
        Tests Job.output with a timeout
        """
        with patch(
            "aiohttp.ClientSession", new_callable=AsyncMock
        ) as mock_session_class:
            mock_session = mock_session_class.return_value
            mock_get = mock_session.get
            mock_resp = AsyncMock()

            mock_resp.json.return_value = {"status": "IN_PROGRESS"}
            mock_get.return_value = mock_resp

            job = Job("endpoint_id", "job_id", mock_session)
            output_task = asyncio.create_task(job.output(timeout=1))

            with self.assertRaises(TimeoutError):
                await output_task

    async def test_stream(self):
        """
        Tests Job.stream
        """
        with patch(
            "aiohttp.ClientSession", new_callable=AsyncMock
        ) as mock_session_class:
            mock_session = mock_session_class.return_value
            mock_get = mock_session.get
            mock_resp = AsyncMock()

            responses = [
                {"stream": [{"output": "OUTPUT1"}], "status": "IN_PROGRESS"},
                {"stream": [{"output": "OUTPUT2"}], "status": "IN_PROGRESS"},
            ]

            async def json_side_effect():
                return (
                    responses.pop(0)
                    if responses
                    else {"stream": [], "status": "COMPLETED"}
                )

            mock_resp.json.side_effect = json_side_effect
            mock_get.return_value = mock_resp

            job = Job("endpoint_id", "job_id", mock_session)

            outputs = []
            async for stream_output in job.stream():
                outputs.append(stream_output)
                if not responses:  # Break the loop when responses are exhausted
                    break

            assert outputs == ["OUTPUT1", "OUTPUT2"]

    async def test_cancel(self):
        """
        Tests Job.cancel
        """
        with patch("aiohttp.ClientSession") as mock_session:
            mock_resp = MagicMock()
            mock_resp.json = MagicMock(return_value=asyncio.Future())
            mock_resp.json.return_value.set_result({"result": "CANCELLED"})
            mock_session.post.return_value.__aenter__.return_value = mock_resp

            job = Job("endpoint_id", "job_id", mock_session)
            cancel_result = await job.cancel()
            assert cancel_result == {"result": "CANCELLED"}

    async def test_output_in_progress_then_completed(self):
        """Tests Job.output when status is initially IN_PROGRESS and then changes to COMPLETED"""
        with patch(
            "aiohttp.ClientSession", new_callable=AsyncMock
        ) as mock_session_class:
            mock_session = mock_session_class.return_value
            mock_get = mock_session.get
            mock_resp = AsyncMock()

            responses = [
                {"status": "IN_PROGRESS"},
                {"status": "COMPLETED", "output": "OUTPUT"},
            ]

            async def json_side_effect():
                return (
                    responses.pop(0)
                    if responses
                    else {"status": "COMPLETED", "output": "OUTPUT"}
                )  # pylint: disable=line-too-long

            mock_resp.json.side_effect = json_side_effect
            mock_get.return_value = mock_resp

            job = Job("endpoint_id", "job_id", mock_session)
            output = await job.output(timeout=3)
            assert output == "OUTPUT"


class TestEndpoint(IsolatedAsyncioTestCase):
    """Unit tests for the Endpoint class."""

    async def test_run(self):
        """
        Tests Endpoint.run
        """
        with patch("aiohttp.ClientSession") as mock_session:
            mock_resp = MagicMock()
            mock_resp.json = MagicMock(return_value=asyncio.Future())
            mock_resp.json.return_value.set_result({"id": "job_id"})
            mock_session.post.return_value.__aenter__.return_value = mock_resp

            endpoint = Endpoint("endpoint_id", mock_session)
            job = await endpoint.run({"input": "INPUT"})
            assert job.job_id == "job_id"

    async def test_health(self):
        """
        Tests Endpoint.health
        """
        with patch("aiohttp.ClientSession") as mock_session:
            mock_resp = MagicMock()
            mock_resp.json = MagicMock(return_value=asyncio.Future())
            mock_resp.json.return_value.set_result({"status": "HEALTHY"})
            mock_session.get.return_value.__aenter__.return_value = mock_resp

            endpoint = Endpoint("endpoint_id", mock_session)
            health = await endpoint.health()
            assert health == {"status": "HEALTHY"}

    async def test_purge_queue(self):
        """
        Tests Endpoint.purge_queue
        """
        with patch("aiohttp.ClientSession") as mock_session:
            mock_resp = MagicMock()
            mock_resp.json = MagicMock(return_value=asyncio.Future())
            mock_resp.json.return_value.set_result({"result": "PURGED"})
            mock_session.post.return_value.__aenter__.return_value = mock_resp

            endpoint = Endpoint("endpoint_id", mock_session)
            purge_result = await endpoint.purge_queue()
            assert purge_result == {"result": "PURGED"}


class TestEndpointInitialization(unittest.TestCase):
    """Tests for the Endpoint class initialization."""

    def test_endpoint_initialization(self):
        """Tests initialization of Endpoint class."""
        with patch("aiohttp.ClientSession"):
            endpoint = Endpoint("endpoint_id", MagicMock())
            self.assertEqual(
                endpoint.endpoint_url, "https://api.runpod.ai/v2/endpoint_id/run"
            )
            self.assertIn("Content-Type", endpoint.headers)
            self.assertIn("Authorization", endpoint.headers)


if __name__ == "__main__":
    unittest.main()

    snapshot = tracemalloc.take_snapshot()
    top_stats = snapshot.statistics("lineno")

    print("[ Top 10 ]")
    for stat in top_stats[:10]:
        print(stat)<|MERGE_RESOLUTION|>--- conflicted
+++ resolved
@@ -1,9 +1,5 @@
-<<<<<<< HEAD
-"""Unit tests for the asyncio_runner module."""
-=======
 """ Unit tests for the asyncio_runner module. """
 
->>>>>>> f1e6450e
 # pylint: disable=too-few-public-methods
 
 import asyncio
