--- conflicted
+++ resolved
@@ -1,8 +1,4 @@
-<<<<<<< HEAD
-"""Allows tests to be imported as a module."""
-=======
 """ Allows tests to be imported as a module."""
->>>>>>> f1e6450e
 
 import sys
 
