--- conflicted
+++ resolved
@@ -449,13 +449,10 @@
         generator_config = {"handler": generator_handler, "refresh_worker": True}
         runpod.serverless.start(generator_config)
 
-<<<<<<< HEAD
-=======
         # Now `stream_result` should be called for the generator handler
         self.assertTrue(mock_stream_result.called, "Expected stream_result to be called for the generator handler.")
 
         # Test with limited configuration and patch `_set_config_args`
->>>>>>> 51f22bde
         with patch("runpod.serverless._set_config_args") as mock_set_config_args:
             limited_config = {
                 "handler": Mock(),
