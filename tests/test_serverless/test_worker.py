''' Tests for runpod | serverless| worker '''
import os
import time
import argparse
from unittest.mock import patch, mock_open, Mock, MagicMock

from unittest import IsolatedAsyncioTestCase
import nest_asyncio

import runpod
from runpod.serverless.modules.rp_logger import RunPodLogger


nest_asyncio.apply()


class TestWorker(IsolatedAsyncioTestCase):
    """ Tests for runpod | serverless| worker """

    def setUp(self):
        self.mock_handler = Mock()
        self.mock_handler.return_value = "test"

        self.mock_config = Mock()
        self.mock_config = {
            "handler": self.mock_handler,
            "rp_args": {
                "test_input": None,
            }
        }

    def test_get_auth_header(self):
        '''
        Test _get_auth_header
        '''
        with patch("runpod.serverless.worker.os") as mock_os:
            mock_os.environ.get.return_value = "test"
            assert runpod.serverless.worker._get_auth_header() == {'Authorization': 'test'}  # pylint: disable=protected-access

    def test_is_local(self):
        '''
        Test _is_local
        '''
        with patch("runpod.serverless.worker.os") as mock_os:
            mock_os.environ.get.return_value = None
            assert runpod.serverless.worker._is_local({"rp_args": {}}) is True  # pylint: disable=protected-access
            assert runpod.serverless.worker._is_local({"rp_args": {"test_input": "something"}}) is True  # pylint: disable=protected-access, line-too-long

            mock_os.environ.get.return_value = "something"
            assert runpod.serverless.worker._is_local(self.mock_config) is False  # pylint: disable=protected-access

    def test_start(self):
        '''
        Test basic start call.
        '''
        with patch("builtins.open", mock_open(read_data='{"input":{"number":1}}')) as mock_file, \
                self.assertRaises(SystemExit):

            runpod.serverless.start({"handler": self.mock_handler})

            assert mock_file.called

    def test_is_local_testing(self):
        '''
        Test _is_local_testing
        '''
        with patch("runpod.serverless.worker.os") as mock_os:
            mock_os.environ.get.return_value = None
            assert runpod.serverless.worker._is_local(self.mock_config) is True  # pylint: disable=protected-access

            mock_os.environ.get.return_value = "something"
            assert runpod.serverless.worker._is_local(self.mock_config) is False  # pylint: disable=protected-access

    def test_local_api(self):
        '''
        Test local FastAPI setup.
        '''

        known_args = argparse.Namespace()
        known_args.rp_log_level = None
        known_args.rp_debugger = None
        known_args.rp_serve_api = True
        known_args.rp_api_port = 8000
        known_args.rp_api_concurrency = 1
        known_args.rp_api_host = "localhost"
        known_args.test_input = '{"test": "test"}'

        with patch("argparse.ArgumentParser.parse_known_args") as mock_parse_known_args, \
                patch("runpod.serverless.rp_fastapi") as mock_fastapi:

            mock_parse_known_args.return_value = known_args, []
            runpod.serverless.start({"handler": self.mock_handler})

            assert mock_fastapi.WorkerAPI.called


class TestWorkerTestInput(IsolatedAsyncioTestCase):
    """ Tests for runpod | serverless| worker """

    def setUp(self):
        self.mock_handler = Mock()
        self.mock_handler.return_value = {}

        self.mock_handler.return_value = "test"

    def test_worker_bad_local(self):
        '''
        Test sys args.
        '''
        known_args = argparse.Namespace()
        known_args.rp_log_level = "WARN"
        known_args.rp_debugger = True
        known_args.rp_serve_api = None
        known_args.rp_api_port = 8000
        known_args.rp_api_concurrency = 1
        known_args.rp_api_host = "localhost"
        known_args.test_input = '{"test": "test"}'

        with patch("argparse.ArgumentParser.parse_known_args") as mock_parse_known_args, \
                self.assertRaises(SystemExit):

            mock_parse_known_args.return_value = known_args, []
            runpod.serverless.start({"handler": self.mock_handler})

            # Confirm that the log level is set to WARN
            log = RunPodLogger()
            assert log.level == "WARN"


def generator_handler(job):
    '''
    Test generator_handler
    '''
    print(job)
    yield "test1"
    yield "test2"


def generator_handler_exception(job):
    '''
    Test generator_handler
    '''
    print(job)
    yield "test1"
    raise Exception() # pylint: disable=broad-exception-raised


class TestRunWorker(IsolatedAsyncioTestCase):
    """ Tests for runpod | serverless| worker """

    def setUp(self):
        os.environ["RUNPOD_WEBHOOK_GET_JOB"] = "https://test.com"

        # Set up the config
        self.config = {
            "handler": MagicMock(),
            "refresh_worker": True,
            "rp_args": {
                "rp_debugger": True,
                "rp_log_level": "DEBUG"
            }
        }

    @patch("aiohttp.ClientSession")
    @patch("runpod.serverless.modules.rp_scale.get_job")
    @patch("runpod.serverless.worker.run_job")
    @patch("runpod.serverless.worker.stream_result")
    @patch("runpod.serverless.worker.send_result")
    # pylint: disable=too-many-arguments
    async def test_run_worker(
            self, mock_send_result, mock_stream_result, mock_run_job, mock_get_job, mock_session):
        '''
        Test run_worker with synchronous handler.

        Args:
            mock_send_result (_type_): _description_
            mock_stream_result (_type_): _description_
            mock_run_job (_type_): _description_
            mock_get_job (_type_): _description_
            mock_session (_type_): _description_
        '''
        # Define the mock behaviors
        mock_get_job.return_value = {"id": "123", "input": {"number": 1}}
        mock_run_job.return_value = {"output": {"result": "odd"}}

        # Call the function
        runpod.serverless.start(self.config)

        # Make assertions about the behaviors
        mock_get_job.assert_called_once()
        mock_run_job.assert_called_once()
        mock_send_result.assert_called_once()

        assert mock_stream_result.called is False
        assert mock_session.called

    @patch("runpod.serverless.modules.rp_scale.get_job")
    @patch("runpod.serverless.worker.run_job")
    @patch("runpod.serverless.worker.stream_result")
    @patch("runpod.serverless.worker.send_result")
    async def test_run_worker_generator_handler(
            self, mock_send_result, mock_stream_result, mock_run_job,
            mock_get_job):
        '''
        Test run_worker with generator handler.

        Args:
            mock_stream_result (_type_): _description_
            mock_run_job_generator (_type_): _description_
            mock_run_job (_type_): _description_
            mock_get_job (_type_): _description_
        '''
        # Define the mock behaviors
        mock_get_job.return_value = {
            "id": "generator-123", "input": {"number": 1}}

        # Test generator handler
        generator_config = {
            "handler": generator_handler, "refresh_worker": True}
        runpod.serverless.start(generator_config)

        assert mock_stream_result.called
        assert not mock_run_job.called

        # Since return_aggregate_stream is NOT activated, we should not submit any outputs.
        _, args, _ = mock_send_result.mock_calls[0]
        assert args[1] == {'output': [], 'stopPod': True}

    @patch("runpod.serverless.modules.rp_scale.get_job")
    @patch("runpod.serverless.worker.run_job")
    @patch("runpod.serverless.worker.stream_result")
    @patch("runpod.serverless.worker.send_result")
    async def test_run_worker_generator_handler_exception(
            self, mock_send_result, mock_stream_result, mock_run_job,
            mock_get_job):
        '''
        Test run_worker with generator handler.

        Args:
            mock_stream_result (_type_): _description_
            mock_run_job_generator (_type_): _description_
            mock_run_job (_type_): _description_
            mock_get_job (_type_): _description_
        '''
        # Define the mock behaviors
        mock_get_job.return_value = {
            "id": "generator-123", "input": {"number": 1}}

        # Test generator handler
        generator_config = {
            "handler": generator_handler_exception, "refresh_worker": True}
        runpod.serverless.start(generator_config)

        assert mock_stream_result.call_count == 1
        assert not mock_run_job.called

        # Since return_aggregate_stream is NOT activated, we should not submit any outputs.
        _, args, _ = mock_send_result.mock_calls[0]
        assert 'error' in args[1]

    @patch("runpod.serverless.modules.rp_scale.get_job")
    @patch("runpod.serverless.worker.run_job")
    @patch("runpod.serverless.worker.stream_result")
    @patch("runpod.serverless.worker.send_result")
    async def test_run_worker_generator_aggregate_handler(
            self, mock_send_result, mock_stream_result, mock_run_job,
            mock_get_job):
        '''
        Test run_worker with generator handler.

        Args:
            mock_send_result (_type_): _description_
            mock_stream_result (_type_): _description_
            mock_run_job (_type_): _description_
            mock_get_job (_type_): _description_
            mock_session (_type_): _description_
        '''
        # Define the mock behaviors
        mock_get_job.return_value = {
            "id": "generator-123", "input": {"number": 1}}

        # Test generator handler
        generator_config = {
            "handler": generator_handler, "return_aggregate_stream": True, "refresh_worker": True}
        runpod.serverless.start(generator_config)

        assert mock_send_result.called
        assert mock_stream_result.called
        assert not mock_run_job.called

        # Since return_aggregate_stream is activated, we should submit a list of the outputs.
        _, args, _ = mock_send_result.mock_calls[0]
        assert args[1] == {'output': ['test1', 'test2'], 'stopPod': True}

    @patch("aiohttp.ClientSession")
    @patch("runpod.serverless.modules.rp_scale.get_job")
    @patch("runpod.serverless.worker.run_job")
    @patch("runpod.serverless.worker.stream_result")
    @patch("runpod.serverless.worker.send_result")
    # pylint: disable=too-many-arguments
    async def test_run_worker_multi_processing(
            self, mock_send_result, mock_stream_result, mock_run_job, mock_get_job, mock_session):
        '''
        Test run_worker with multi processing enabled, both async and generator handler.

        Args:
            mock_send_result (_type_): _description_
            mock_stream_result (_type_): _description_
            mock_run_job (_type_): _description_
            mock_get_job (_type_): _description_
            mock_session (_type_): _description_
        '''

        # Define the mock behaviors
        mock_get_job.return_value = {"id": "123", "input": {"number": 1}}
        mock_run_job.return_value = {"output": {"result": "odd"}}

        # Include multi-processing inside config
        def concurrency_controller():
            return False

        # Include the concurrency_controller
        self.config['concurrency_controller'] = concurrency_controller

        # Call the function
        runpod.serverless.start(self.config)

        # Make assertions about the behaviors
        mock_get_job.assert_called_once()
        mock_run_job.assert_called_once()
        mock_send_result.assert_called_once()

        assert mock_stream_result.called is False
        assert mock_session.called

        # Test generator handler
        generator_config = {
            "handler": generator_handler,
            "refresh_worker": True,
            "concurrency_controller": concurrency_controller
        }
        runpod.serverless.start(generator_config)
        assert mock_stream_result.called

        with patch("runpod.serverless._set_config_args") as mock_set_config_args:

            limited_config = {
                "handler": Mock(),
                "reference_counter_start": time.perf_counter(),
                "refresh_worker": True,
                "rp_args": {
                    "rp_debugger": True,
                    "rp_serve_api": None,
                    "rp_api_port": 8000,
                    "rp_api_concurrency": 1,
                    "rp_api_host": "localhost"
                }
            }

            mock_set_config_args.return_value = limited_config
            runpod.serverless.start(limited_config)

            print(mock_set_config_args.call_args_list)

            assert mock_set_config_args.called

<<<<<<< HEAD

    @pytest.mark.asyncio
    @patch("aiohttp.ClientSession")
    @patch("runpod.serverless.modules.rp_scale.get_job")
    @patch("runpod.serverless.worker.run_job")
    @patch("runpod.serverless.worker.stream_result")
    @patch("runpod.serverless.worker.send_result")
    # pylint: disable=too-many-arguments
    async def test_run_worker_multi_processing_parallel(
            self, mock_send_result, mock_stream_result, mock_run_job, mock_get_job, mock_session):
        '''
        Test run_worker with multi processing enabled, both async and generator handler.

        Args:
            mock_send_result (_type_): _description_
            mock_stream_result (_type_): _description_
            mock_run_job (_type_): _description_
            mock_get_job (_type_): _description_
            mock_session (_type_): _description_
        '''

        # Define the mock behaviors
        mock_get_job.return_value = {"id": "123", "input": {"number": 1}}
        mock_run_job.return_value = {"output": {"result": "odd"}}

        # Include multi-processing inside config
        def concurrency_controller():
            return False

        # Include the concurrency_controller
        self.config['concurrency_controller'] = concurrency_controller

        # Let's mock this so that way we perform parallel processing.
        def mock_get_job_list():
            return '1,2,3'

        with patch("runpod.serverless.modules.worker_state.Jobs.get_job_list",
        wraps=mock_get_job_list):
            runpod.serverless.start(self.config)

        # Make assertions about the behaviors
        mock_get_job.assert_called_once()
        mock_run_job.assert_called_once()
        mock_send_result.assert_called_once()

        assert mock_stream_result.called is False
        assert mock_session.called


    @pytest.mark.asyncio
=======
>>>>>>> 836a43d2
    @patch("runpod.serverless.modules.rp_scale.get_job")
    @patch("runpod.serverless.worker.run_job")
    @patch("runpod.serverless.worker.send_result")
    async def test_run_worker_multi_processing_scaling_up(
            self, mock_send_result, mock_run_job, mock_get_job):
        '''
        Test run_worker with multi processing enabled, the scale-up and scale-down
        behavior with concurrency_controller.

        Args:
            mock_send_result (_type_): _description_
            mock_stream_result (_type_): _description_
            mock_run_job (_type_): _description_
            mock_get_job (_type_): _description_
            mock_session (_type_): _description_
        '''
        # Define the mock behaviors
        mock_get_job.return_value = {"id": "123", "input": {"number": 1}}
        mock_run_job.return_value = {"output": {"result": "odd"}}

        # Include multi-processing inside config
        # Should go from concurrency 1 -> 2 -> 4 -> 8 -> 16 -> 8 -> 4 -> 2 -> 1
        # 1+2+4+8+16+8+4+2+1 -> 46 calls to get_job.
        scale_behavior = {
            'behavior': [False, False, False, False, False, False, True, True, True, True, True],
            'counter': 0,
        }

        def concurrency_controller():
            val = scale_behavior['behavior'][scale_behavior['counter']]
            return val

        # Let the test be a long running one so we can capture the scale-up and scale-down.
        config = {
            "handler": MagicMock(),
            "refresh_worker": False,
            "concurrency_controller": concurrency_controller,
            "rp_args": {
                "rp_debugger": True,
                "rp_log_level": "DEBUG"
            }
        }

        # Let's mock job_scaler.is_alive so that it returns False
        # when scale_behavior's counter is now 5.
        def mock_is_alive():
            res = scale_behavior['counter'] < 10
            scale_behavior['counter'] += 1
            return res

        with patch("runpod.serverless.modules.rp_scale.JobScaler.is_alive", wraps=mock_is_alive):
            runpod.serverless.start(config)

        # Assert that the mock_get_job, mock_run_job, and mock_send_result is called
        # 1 + 2 + 4 + 8 + 16 + 8 + 4 + 2 + 1 = 46 times
        assert mock_get_job.call_count == 46
        assert mock_run_job.call_count == 46
        assert mock_send_result.call_count == 46

    @patch("runpod.serverless.modules.rp_scale.get_job")
    @patch("runpod.serverless.worker.run_job")
    @patch("runpod.serverless.worker.send_result")
    async def test_run_worker_multi_processing_availability_ratio(
            self, mock_send_result, mock_run_job, mock_get_job):
        '''
        Test run_worker with multi processing enabled, the scale-up and
        scale-down behavior with availability ratio.

        Args:
            mock_send_result (_type_): _description_
            mock_stream_result (_type_): _description_
            mock_run_job (_type_): _description_
            mock_get_job (_type_): _description_
            mock_session (_type_): _description_
        '''
        # For downscaling, we'll rely entirely on the availability ratio.
        def concurrency_controller():
            return False

        # Let the test be a long running one so we can capture the scale-up and scale-down.
        config = {
            "handler": MagicMock(),
            "refresh_worker": False,
            "concurrency_controller": concurrency_controller,
            "rp_args": {
                "rp_debugger": True,
                "rp_log_level": "DEBUG"
            }
        }

        # Let's stop after the 20th call.
        scale_behavior = {
            'counter': 0
        }

        def mock_is_alive():
            res = scale_behavior['counter'] < 10
            scale_behavior['counter'] += 1

            # Let's oscillate between upscaling, downscaling, upscaling, downscaling, ...
            if scale_behavior['counter'] % 2 == 0:
                mock_get_job.return_value = {
                    "id": "123", "input": {"number": 1}}
            else:
                mock_get_job.return_value = None
            return res

        # Define the mock behaviors
        mock_run_job.return_value = {"output": {"result": "odd"}}
        with patch("runpod.serverless.modules.rp_scale.JobScaler.is_alive", wraps=mock_is_alive):
            runpod.serverless.start(config)

        # Assert that the mock_get_job, mock_run_job, and mock_send_result is called
        # 1 + 2 + 1 + 2 + 1 + 2 + 1 + 2 + 1 = 13 calls
        assert mock_get_job.call_count == 13

        # 5 calls with actual jobs
        assert mock_run_job.call_count == 5
        assert mock_send_result.call_count == 5<|MERGE_RESOLUTION|>--- conflicted
+++ resolved
@@ -364,8 +364,6 @@
 
             assert mock_set_config_args.called
 
-<<<<<<< HEAD
-
     @pytest.mark.asyncio
     @patch("aiohttp.ClientSession")
     @patch("runpod.serverless.modules.rp_scale.get_job")
@@ -415,8 +413,6 @@
 
 
     @pytest.mark.asyncio
-=======
->>>>>>> 836a43d2
     @patch("runpod.serverless.modules.rp_scale.get_job")
     @patch("runpod.serverless.worker.run_job")
     @patch("runpod.serverless.worker.send_result")
