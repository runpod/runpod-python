--- conflicted
+++ resolved
@@ -1,9 +1,5 @@
-<<<<<<< HEAD
-"""Tests for runpod.serverless.modules.rp_fastapi.py"""
-=======
 """ Tests for runpod.serverless.modules.rp_fastapi.py """
 
->>>>>>> f1e6450e
 # pylint: disable=protected-access
 
 import asyncio
@@ -39,14 +35,10 @@
             f"{module_location}.FastAPI", Mock()
         ) as mock_fastapi, patch(
             f"{module_location}.APIRouter", return_value=Mock()
-<<<<<<< HEAD
-        ) as mock_router, patch(f"{module_location}.uvicorn", Mock()) as mock_uvicorn:
-=======
         ) as mock_router, patch(
             f"{module_location}.uvicorn", Mock()
         ) as mock_uvicorn:
 
->>>>>>> f1e6450e
             rp_fastapi.RUNPOD_REALTIME_PORT = "1111"
             rp_fastapi.RUNPOD_ENDPOINT_ID = "test_endpoint_id"
 
@@ -105,18 +97,12 @@
             f"{module_location}.Heartbeat.start_ping", Mock()
         ) as mock_ping, patch(f"{module_location}.FastAPI", Mock()), patch(
             f"{module_location}.APIRouter", return_value=Mock()
-<<<<<<< HEAD
-        ), patch(f"{module_location}.uvicorn", Mock()), patch(
+        ), patch(
+            f"{module_location}.uvicorn", Mock()
+        ), patch(
             f"{module_location}.uuid.uuid4", return_value="123"
         ):
-=======
-        ), patch(
-            f"{module_location}.uvicorn", Mock()
-        ), patch(
-            f"{module_location}.uuid.uuid4", return_value="123"
-        ):
-
->>>>>>> f1e6450e
+
             job_object = rp_fastapi.Job(
                 id="test_job_id", input={"test_input": "test_input"}
             )
@@ -161,14 +147,10 @@
             f"{module_location}.APIRouter", return_value=Mock()
         ), patch(f"{module_location}.uvicorn", Mock()), patch(
             f"{module_location}.uuid.uuid4", return_value="123"
-<<<<<<< HEAD
-        ), patch(f"{module_location}.threading") as mock_threading:
-=======
         ), patch(
             f"{module_location}.threading"
         ) as mock_threading:
 
->>>>>>> f1e6450e
             default_input_object = rp_fastapi.DefaultRequest(
                 input={"test_input": "test_input"}
             )
@@ -227,14 +209,10 @@
             f"{module_location}.APIRouter", return_value=Mock()
         ), patch(f"{module_location}.uvicorn", Mock()), patch(
             f"{module_location}.uuid.uuid4", return_value="123"
-<<<<<<< HEAD
-        ), patch(f"{module_location}.threading") as mock_threading:
-=======
         ), patch(
             f"{module_location}.threading"
         ) as mock_threading:
 
->>>>>>> f1e6450e
             default_input_object = rp_fastapi.DefaultRequest(
                 input={"test_input": "test_input"}
             )
@@ -296,14 +274,10 @@
             f"{module_location}.APIRouter", return_value=Mock()
         ), patch(f"{module_location}.uvicorn", Mock()), patch(
             f"{module_location}.uuid.uuid4", return_value="123"
-<<<<<<< HEAD
-        ), patch(f"{module_location}.threading") as mock_threading:
-=======
         ), patch(
             f"{module_location}.threading"
         ) as mock_threading:
 
->>>>>>> f1e6450e
             worker_api = rp_fastapi.WorkerAPI({"handler": self.handler})
 
             default_input_object = rp_fastapi.DefaultRequest(
