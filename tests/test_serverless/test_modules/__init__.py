--- conflicted
+++ resolved
@@ -1,5 +1 @@
-<<<<<<< HEAD
-"""Serverless Module Tests"""
-=======
-""" Serverless Module Tests """
->>>>>>> f1e6450e
+""" Serverless Module Tests """