<<<<<<< HEAD
"""Unit tests for the handler module."""
=======
""" Unit tests for the handler module.
"""
>>>>>>> f1e6450e

import unittest

from runpod.serverless.modules.rp_handler import is_generator


class TestIsGenerator(unittest.TestCase):
    """Tests for the is_generator function."""

    def test_regular_function(self):
        """Test that a regular function is not a generator."""

        def regular_func():
            return "I'm a regular function!"

        self.assertFalse(is_generator(regular_func))

    def test_generator_function(self):
        """Test that a generator function is a generator."""

        def generator_func():
            yield "I'm a generator function!"

        self.assertTrue(is_generator(generator_func))

    def test_async_function(self):
        """Test that an async function is not a generator."""

        async def async_func():
            return "I'm an async function!"

        self.assertFalse(is_generator(async_func))

    def test_async_generator_function(self):
        """Test that an async generator function is a generator."""

        async def async_gen_func():
            yield "I'm an async generator function!"

        self.assertTrue(is_generator(async_gen_func))<|MERGE_RESOLUTION|>--- conflicted
+++ resolved
@@ -1,9 +1,5 @@
-<<<<<<< HEAD
-"""Unit tests for the handler module."""
-=======
 """ Unit tests for the handler module.
 """
->>>>>>> f1e6450e
 
 import unittest
 
