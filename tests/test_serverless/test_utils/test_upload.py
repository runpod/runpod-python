--- conflicted
+++ resolved
@@ -1,8 +1,4 @@
-<<<<<<< HEAD
-"""Tests for my_module | bucket utilities"""
-=======
 """ Tests for my_module | bucket utilities """
->>>>>>> f1e6450e
 
 import importlib
 import io
