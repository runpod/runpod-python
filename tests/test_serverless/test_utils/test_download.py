<<<<<<< HEAD
"""Tests for runpod | serverless | modules | download.py"""
=======
""" Tests for runpod | serverless | modules | download.py """

>>>>>>> f1e6450e
# pylint: disable=R0903,W0613

import os
import unittest
from unittest.mock import MagicMock, mock_open, patch

from requests import RequestException
<<<<<<< HEAD
=======

>>>>>>> f1e6450e
from runpod.serverless.utils.rp_download import (
    calculate_chunk_size,
    download_files_from_urls,
    file,
)

URL_LIST = [
    "https://example.com/picture.jpg",
    "https://example.com/picture.jpg?X-Amz-Signature=123",
]

JOB_ID = "job_123"


def mock_requests_get(*args, **kwargs):
    """
    Mocks SyncClientSession.get
    """
    headers = {
        "Content-Disposition": 'attachment; filename="picture.jpg"',
        "Content-Length": "1000",
    }

    class MockResponse:
        """Mocks SyncClientSession.get response"""

        def __init__(self, content, status_code, headers=None):
            """
            Mocks SyncClientSession.get response
            """
            self.content = content
            self.status_code = status_code
            self.headers = headers or {}

        def raise_for_status(self):
            """Mocks raise_for_status function"""
            if 400 <= self.status_code < 600:
                raise RequestException(f"Status code: {self.status_code}")

        def iter_content(self, chunk_size=1024):
            """Mocks iter_content method"""
            length = len(self.content)
            for i in range(0, length, chunk_size):
                yield self.content[i : min(i + chunk_size, length)]

        def __enter__(self):
            return self

        def __exit__(self, *args):
            pass

    if args[0] in URL_LIST:
        return MockResponse(b"nothing", 200, headers)

    return MockResponse(None, 404)


class TestDownloadFilesFromUrls(unittest.TestCase):
    """Tests for download_files_from_urls"""

    def test_calculate_chunk_size(self):
        """
        Tests calculate_chunk_size
        """
        self.assertEqual(calculate_chunk_size(1024), 1024)
        self.assertEqual(calculate_chunk_size(1024 * 1024), 1024)
        self.assertEqual(calculate_chunk_size(1024 * 1024 * 1024), 1024 * 1024)
        self.assertEqual(
            calculate_chunk_size(1024 * 1024 * 1024 * 10), 1024 * 1024 * 10
        )

    @patch("os.makedirs", return_value=None)
    @patch("runpod.http_client.SyncClientSession.get", side_effect=mock_requests_get)
    @patch("builtins.open", new_callable=mock_open)
    def test_download_files_from_urls(self, mock_open_file, mock_get, mock_makedirs):
        """
        Tests download_files_from_urls
        """
        downloaded_files = download_files_from_urls(
            JOB_ID,
            [
                "https://example.com/picture.jpg",
            ],
        )

        self.assertEqual(len(downloaded_files), 1)

        # Check that the url was called with SyncClientSession.get
        self.assertIn("https://example.com/picture.jpg", mock_get.call_args_list[0][0])

        # Check that the file has the correct extension
        self.assertTrue(downloaded_files[0].endswith(".jpg"))

        mock_open_file.assert_called_once_with(downloaded_files[0], "wb")
        mock_makedirs.assert_called_once_with(
            os.path.abspath(f"jobs/{JOB_ID}/downloaded_files"), exist_ok=True
        )

        string_download_file = download_files_from_urls(
            JOB_ID, "https://example.com/picture.jpg"
        )
        self.assertTrue(string_download_file[0].endswith(".jpg"))

        # Check if None is returned when url is None
        self.assertEqual(download_files_from_urls(JOB_ID, [None]), [None])

        # Test requests exception
        mock_get.side_effect = RequestException("Error")
        self.assertEqual(
            download_files_from_urls(JOB_ID, ["https://example.com/picture.jpg"]),
            [None],
        )

    @patch("os.makedirs", return_value=None)
    @patch("runpod.http_client.SyncClientSession.get", side_effect=mock_requests_get)
    @patch("builtins.open", new_callable=mock_open)
    def test_download_files_from_urls_signed(
        self, mock_open_file, mock_get, mock_makedirs
    ):
        """
        Tests download_files_from_urls with signed urls
        """
        downloaded_files = download_files_from_urls(
            JOB_ID,
            [
                "https://example.com/picture.jpg?X-Amz-Signature=123",
            ],
        )

        # Confirms that the same number of files were downloaded as urls provided
        self.assertEqual(len(downloaded_files), 1)

        # Check that the url was called with SyncClientSession.get
        self.assertIn(URL_LIST[1], mock_get.call_args_list[0][0])

        # Check that the file has the correct extension
        self.assertTrue(downloaded_files[0].endswith(".jpg"))

        mock_open_file.assert_called_once_with(downloaded_files[0], "wb")
        mock_makedirs.assert_called_once_with(
            os.path.abspath(f"jobs/{JOB_ID}/downloaded_files"), exist_ok=True
        )


class FileDownloaderTestCase(unittest.TestCase):
    """Tests for file_downloader"""

    @patch("runpod.serverless.utils.rp_download.SyncClientSession.get")
    @patch("builtins.open", new_callable=mock_open)
    def test_download_file(self, mock_file, mock_get):
        """
        Tests download_file
        """
        # Mock the response from SyncClientSession.get
        mock_response = MagicMock()
        mock_response.content = b"file content"
        mock_response.headers = {"Content-Disposition": "filename=test_file.txt"}
        mock_get.return_value = mock_response

        # Call the function with a test URL
        result = file("http://test.com/test_file.txt")

        # Check the result
        self.assertEqual(result["type"], "txt")
        self.assertEqual(result["original_name"], "test_file.txt")
        self.assertTrue(result["file_path"].endswith(".txt"))
        self.assertIsNone(result["extracted_path"])

        # Check that the file was written correctly
        mock_file().write.assert_called_once_with(b"file content")

    @patch("runpod.serverless.utils.rp_download.SyncClientSession.get")
    @patch("builtins.open", new_callable=mock_open)
    @patch("runpod.serverless.utils.rp_download.zipfile.ZipFile")
    def test_download_zip_file(self, mock_zip, mock_file, mock_get):
        """
        Tests download_file with a zip file
        """
        # Mock the response from SyncClientSession.get
        mock_response = MagicMock()
        mock_response.content = b"zip file content"
        mock_response.headers = {"Content-Disposition": "filename=test_file.zip"}
        mock_get.return_value = mock_response

        # Call the function with a test URL
        result = file("http://test.com/test_file.zip")

        # Check the result
        self.assertEqual(result["type"], "zip")
        self.assertEqual(result["original_name"], "test_file.zip")
        self.assertTrue(result["file_path"].endswith(".zip"))
        self.assertIsNotNone(result["extracted_path"])

        # Check that the file was written correctly
        mock_file().write.assert_called_once_with(b"zip file content")

        # Check if no file name is provided
        mock_response.headers = {"Content-Disposition": ""}
        result = file("http://test.com/test_file.zip")
        self.assertEqual(result["original_name"], "test_file.zip")<|MERGE_RESOLUTION|>--- conflicted
+++ resolved
@@ -1,9 +1,5 @@
-<<<<<<< HEAD
-"""Tests for runpod | serverless | modules | download.py"""
-=======
 """ Tests for runpod | serverless | modules | download.py """
 
->>>>>>> f1e6450e
 # pylint: disable=R0903,W0613
 
 import os
@@ -11,10 +7,7 @@
 from unittest.mock import MagicMock, mock_open, patch
 
 from requests import RequestException
-<<<<<<< HEAD
-=======
-
->>>>>>> f1e6450e
+
 from runpod.serverless.utils.rp_download import (
     calculate_chunk_size,
     download_files_from_urls,
