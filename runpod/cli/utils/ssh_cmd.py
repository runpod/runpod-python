"""
RunPod | CLI | Utils | SSH Command

Connect and run commands over SSH.
"""

<<<<<<< HEAD
import sys
=======
>>>>>>> f1e6450e
import signal
import subprocess
import sys
import threading

import colorama
import paramiko

from runpod.cli import STOP_EVENT

from .rp_info import get_pod_ssh_ip_port
from .rp_runpodignore import get_ignore_list
from .rp_userspace import find_ssh_key_file

colorama.init(autoreset=True)  # Initialize colorama


class SSHConnection:
    """Connect and run commands over SSH."""

    def __init__(self, pod_id):
        self.pod_id = pod_id

        try:
            self.pod_ip, self.pod_port = get_pod_ssh_ip_port(pod_id)
            self.key_file = find_ssh_key_file(self.pod_ip, self.pod_port)

            self.ssh = paramiko.SSHClient()
            self.ssh.set_missing_host_key_policy(paramiko.AutoAddPolicy())
            self.ssh.connect(
                self.pod_ip,
                port=self.pod_port,
                username="root",
                key_filename=self.key_file,
            )
        except paramiko.SSHException as err:
            print(colorama.Fore.RED + f"[{pod_id}]", err)
            sys.exit(1)

        signal.signal(signal.SIGINT, self._signal_handler)

    def __enter__(self):
        return self

    def __exit__(self, exc_type, exc_value, traceback):
        del exc_type, exc_value, traceback
        self.close()

    def _get_ssh_options(self):
        """Get the SSH options for connecting to the pod."""
        return [
            "-o",
            "StrictHostKeyChecking=no",
            "-o",
            "LogLevel=ERROR",
            "-p",
            str(self.pod_port),
            "-i",
            self.key_file,
        ]

    def _signal_handler(self, signum, frame):
        """Handle signals."""
        del signum, frame
        self.close()
        print(colorama.Fore.BLUE + f"[{self.pod_id}]", "SSH Connection Closed")
        STOP_EVENT.set()
        sys.exit(0)

    def run_commands(self, commands):
        """Runs a list of bash commands over SSH."""

        def handle_stream(stream, color, prefix):
            for line in stream:
                if line:
                    print(color + f"[{prefix}]", line.strip())

        for command in commands:
            full_command = " && ".join(
                [
                    "source /root/.bashrc",
                    "source /etc/rp_environment",
                    "while IFS= read -r -d '' line; do export \"$line\"; done < /proc/1/environ",
                    command,
                ]
            )
            _, stdout, stderr = self.ssh.exec_command(full_command)

            stdout_thread = threading.Thread(
                target=handle_stream,
                args=(stdout, colorama.Fore.GREEN, self.pod_id),
                daemon=True,
            )
            stderr_thread = threading.Thread(
                target=handle_stream,
                args=(stderr, colorama.Fore.RED, self.pod_id),
                daemon=True,
            )

            stdout_thread.start()
            stderr_thread.start()

            stdout_thread.join()
            stderr_thread.join()

    def put_file(self, local_path, remote_path):
        """Copy local file to remote machine over SSH."""
        with self.ssh.open_sftp() as sftp:
            sftp.put(local_path, remote_path)

    def get_file(self, remote_path, local_path):
        """Fetch a remote file to local machine over SSH."""
        with self.ssh.open_sftp() as sftp:
            sftp.get(remote_path, local_path)

    def launch_terminal(self):
        """Launch an interactive terminal over SSH."""
        cmd = ["ssh"] + self._get_ssh_options() + [f"root@{self.pod_ip}"]

        subprocess.run(cmd, check=True)

    def rsync(self, local_path, remote_path, quiet=False):
        """Sync a local directory to a remote directory over SSH.

        A .runpodignore file can be used to ignore files and directories.
        This file should be placed in the root of the local directory to sync.

        Args:
            local_path (str): The local directory to sync.
            remote_path (str): The remote directory to sync.
        """
        rsync_cmd = ["rsync", "-avz", "--no-owner", "--no-group"]

        for pattern in get_ignore_list():
            rsync_cmd.extend(["--exclude", pattern])

        if quiet:
            rsync_cmd.append("--quiet")

        rsync_cmd.extend(
            [
                "-e",
                f"ssh {' '.join(self._get_ssh_options())}",
                local_path,
                f"root@{self.pod_ip}:{remote_path}",
            ]
        )

        return subprocess.run(rsync_cmd, check=True)

    def close(self):
        """Close the SSH connection."""
        self.ssh.close()<|MERGE_RESOLUTION|>--- conflicted
+++ resolved
@@ -4,10 +4,6 @@
 Connect and run commands over SSH.
 """
 
-<<<<<<< HEAD
-import sys
-=======
->>>>>>> f1e6450e
 import signal
 import subprocess
 import sys
