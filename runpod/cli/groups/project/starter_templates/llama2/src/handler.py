--- conflicted
+++ resolved
@@ -1,9 +1,5 @@
-<<<<<<< HEAD
-"""A template for a Llama2 handler file."""
-=======
 """ A template for a Llama2 handler file. """
 
->>>>>>> f1e6450e
 # pylint: skip-file
 
 import inspect
