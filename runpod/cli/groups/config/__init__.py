<<<<<<< HEAD
"""Config related CLI functions."""
=======
""" Config related CLI functions. """
>>>>>>> f1e6450e
<|MERGE_RESOLUTION|>--- conflicted
+++ resolved
@@ -1,5 +1 @@
-<<<<<<< HEAD
-"""Config related CLI functions."""
-=======
-""" Config related CLI functions. """
->>>>>>> f1e6450e
+""" Config related CLI functions. """