<<<<<<< HEAD
"""CLI functions for SSH."""
=======
""" CLI functions for SSH. """
>>>>>>> f1e6450e

from . import functions<|MERGE_RESOLUTION|>--- conflicted
+++ resolved
@@ -1,7 +1,3 @@
-<<<<<<< HEAD
-"""CLI functions for SSH."""
-=======
 """ CLI functions for SSH. """
->>>>>>> f1e6450e
 
 from . import functions