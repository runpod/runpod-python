--- conflicted
+++ resolved
@@ -5,22 +5,14 @@
 import click
 from prettytable import PrettyTable
 
-<<<<<<< HEAD
-=======
 from .functions import generate_ssh_key_pair, get_user_pub_keys
 
->>>>>>> f1e6450e
 
 @click.group("ssh", help="Manage and configure SSH keys for secure access to pods.")
 def ssh_cli():
     """Manage and configure SSH keys."""
-<<<<<<< HEAD
 
 
-=======
-
-
->>>>>>> f1e6450e
 @ssh_cli.command("list-keys")
 def list_keys():
     """
