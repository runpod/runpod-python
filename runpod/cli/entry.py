--- conflicted
+++ resolved
@@ -3,11 +3,6 @@
 
 The entry point for the CLI.
 """
-<<<<<<< HEAD
-
-import click
-=======
->>>>>>> f1e6450e
 
 import click
 
