--- conflicted
+++ resolved
@@ -172,13 +172,6 @@
         return
 
     # --------------------------------- SLS-Core --------------------------------- #
-<<<<<<< HEAD
-    elif os.environ.get("RUNPOD_USE_CORE", None) or os.environ.get(
-        "RUNPOD_CORE_PATH", None
-    ):
-        log.info("Starting worker with SLS-Core.")
-        core.main(config)
-=======
 
     if os.getenv("RUNPOD_SLS_CORE") is None and os.getenv("RUNPOD_USE_CORE") is not None:
             log.warn("RUNPOD_USE_CORE is deprecated. Please use RUNPOD_SLS_CORE instead.")
@@ -188,7 +181,6 @@
     elif os.getenv("RUNPOD_SLS_CORE","false").lower() in ["1", "t", "true"]:
             core.main(config)
             return
->>>>>>> f1e6450e
 
     # --------------------------------- Standard --------------------------------- #
     worker.main(config)
