--- conflicted
+++ resolved
@@ -8,11 +8,7 @@
 import pathlib
 import typing
 from ctypes import CDLL, byref, c_char_p, c_int
-<<<<<<< HEAD
-from typing import Any, Callable, List, Dict, Optional
-=======
 from typing import Any, Callable, Dict, List, Optional
->>>>>>> f1e6450e
 
 from runpod.serverless.modules import rp_job
 from runpod.serverless.modules.rp_logger import RunPodLogger
@@ -221,11 +217,7 @@
         if inspect.isgeneratorfunction(handler) or inspect.isasyncgenfunction(handler):
             log.debug("SLS Core | Running job as a generator.")
             generator_output = rp_job.run_job_generator(handler, job)
-<<<<<<< HEAD
-            aggregated_output = {"output": []}
-=======
             aggregated_output: dict[str, typing.Any] = {"output": []}
->>>>>>> f1e6450e
 
             async for part in generator_output:
                 log.debug(f"SLS Core | Streaming output: {part}", job["id"])
@@ -254,10 +246,7 @@
     finally:
         log.debug(f"SLS Core | Posting output: {result}", job["id"])
         hook.post_output(job["id"], result)
-<<<<<<< HEAD
-=======
         return result
->>>>>>> f1e6450e
 
 
 # ---------------------------------------------------------------------------- #
