<<<<<<< HEAD
"""PodWorker | modules | upload.py"""
=======
""" PodWorker | modules | upload.py """

>>>>>>> f1e6450e
# pylint: disable=too-many-arguments

import io
import logging
import multiprocessing
import os
import shutil
import threading
import time
import uuid
from typing import Optional, Tuple
from urllib.parse import urlparse

import boto3
from boto3 import session
from boto3.s3.transfer import TransferConfig
from botocore.config import Config
from tqdm_loggable.auto import tqdm

logger = logging.getLogger("runpod upload utility")
FMT = "%(filename)-20s:%(lineno)-4d %(asctime)s %(message)s"
logging.basicConfig(level=logging.INFO, format=FMT, handlers=[logging.StreamHandler()])


def extract_region_from_url(endpoint_url):
    """
    Extracts the region from the endpoint URL.
    """
    parsed_url = urlparse(endpoint_url)
    # AWS/backblaze S3-like URL
    if ".s3." in endpoint_url:
        return endpoint_url.split(".s3.")[1].split(".")[0]

    # DigitalOcean Spaces-like URL
    if parsed_url.netloc.endswith(".digitaloceanspaces.com"):
        return endpoint_url.split(".")[1].split(".digitaloceanspaces.com")[0]

    return None


# --------------------------- S3 Bucket Connection --------------------------- #
def get_boto_client(
    bucket_creds: Optional[dict] = None,
) -> Tuple[
    boto3.client, TransferConfig
]:  # pragma: no cover # pylint: disable=line-too-long
    """
    Returns a boto3 client and transfer config for the bucket.
    """
    bucket_session = session.Session()

    boto_config = Config(
        signature_version="s3v4", retries={"max_attempts": 3, "mode": "standard"}
    )

    transfer_config = TransferConfig(
        multipart_threshold=1024 * 25,
        max_concurrency=multiprocessing.cpu_count(),
        multipart_chunksize=1024 * 25,
        use_threads=True,
    )

    if bucket_creds:
        endpoint_url = bucket_creds["endpointUrl"]
        access_key_id = bucket_creds["accessId"]
        secret_access_key = bucket_creds["accessSecret"]
    else:
        endpoint_url = os.environ.get("BUCKET_ENDPOINT_URL", None)
        access_key_id = os.environ.get("BUCKET_ACCESS_KEY_ID", None)
        secret_access_key = os.environ.get("BUCKET_SECRET_ACCESS_KEY", None)

    if endpoint_url and access_key_id and secret_access_key:
        # Extract region from the endpoint URL
        region = extract_region_from_url(endpoint_url)

        boto_client = bucket_session.client(
            "s3",
            endpoint_url=endpoint_url,
            aws_access_key_id=access_key_id,
            aws_secret_access_key=secret_access_key,
            config=boto_config,
            region_name=region,
        )
    else:
        boto_client = None

    return boto_client, transfer_config


# ---------------------------------------------------------------------------- #
#                                 Upload Image                                 #
# ---------------------------------------------------------------------------- #
def upload_image(
    job_id,
    image_location,
    result_index=0,
    results_list=None,
    bucket_name: Optional[str] = None,
):  # pylint: disable=line-too-long # pragma: no cover
    """
    Upload a single file to bucket storage.
    """
    image_name = str(uuid.uuid4())[:8]
    boto_client, _ = get_boto_client()
    file_extension = os.path.splitext(image_location)[1]
    content_type = "image/" + file_extension.lstrip(".")

    with open(image_location, "rb") as input_file:
        output = input_file.read()

    if boto_client is None:
        # Save the output to a file
        print("No bucket endpoint set, saving to disk folder 'simulated_uploaded'")
        print("If this is a live endpoint, please reference the following:")
        print(
            "https://github.com/runpod/runpod-python/blob/main/docs/serverless/utils/rp_upload.md"
        )  # pylint: disable=line-too-long

        os.makedirs("simulated_uploaded", exist_ok=True)
        sim_upload_location = f"simulated_uploaded/{image_name}{file_extension}"

        with open(sim_upload_location, "wb") as file_output:
            file_output.write(output)

        if results_list is not None:
            results_list[result_index] = sim_upload_location

        return sim_upload_location

    bucket = bucket_name if bucket_name else time.strftime("%m-%y")
    boto_client.put_object(
        Bucket=f"{bucket}",
        Key=f"{job_id}/{image_name}{file_extension}",
        Body=output,
        ContentType=content_type,
    )

    presigned_url = boto_client.generate_presigned_url(
        "get_object",
        Params={"Bucket": f"{bucket}", "Key": f"{job_id}/{image_name}{file_extension}"},
        ExpiresIn=604800,
    )

    if results_list is not None:
        results_list[result_index] = presigned_url

    return presigned_url


# ---------------------------------------------------------------------------- #
#                                Files To Upload                               #
# ---------------------------------------------------------------------------- #
def files(job_id, file_list):  # pragma: no cover
    """
    Uploads a list of files in parallel.
    Once all files are uploaded, the function returns the presigned URLs list.
    """
    upload_progress = []  # List of threads
    file_urls = [None] * len(file_list)  # Resulting list of URLs for each file

    for index, selected_file in enumerate(file_list):
        new_upload = threading.Thread(
            target=upload_image, args=(job_id, selected_file, index, file_urls)
        )

        new_upload.start()
        upload_progress.append(new_upload)

    # Wait for all uploads to finish
    for upload in upload_progress:
        upload.join()

    return file_urls


# --------------------------- Custom Bucket Upload --------------------------- #
def bucket_upload(job_id, file_list, bucket_creds):  # pragma: no cover
    """
    Uploads files to bucket storage.
    """
    temp_bucket_session = session.Session()

    temp_boto_config = Config(
        signature_version="s3v4", retries={"max_attempts": 3, "mode": "standard"}
    )

    temp_boto_client = temp_bucket_session.client(
        "s3",
        endpoint_url=bucket_creds["endpointUrl"],
        aws_access_key_id=bucket_creds["accessId"],
        aws_secret_access_key=bucket_creds["accessSecret"],
        config=temp_boto_config,
    )

    bucket_urls = []

    for selected_file in file_list:
        with open(selected_file, "rb") as file_data:
            temp_boto_client.put_object(
                Bucket=str(bucket_creds["bucketName"]),
                Key=f"{job_id}/{selected_file}",
                Body=file_data,
            )

        bucket_urls.append(
            f"{bucket_creds['endpointUrl']}/{bucket_creds['bucketName']}/{job_id}/{selected_file}"
        )

    return bucket_urls


# ------------------------- Single File Bucket Upload ------------------------ #
def upload_file_to_bucket(
    file_name: str,
    file_location: str,
    bucket_creds: Optional[dict] = None,
    bucket_name: Optional[str] = None,
    prefix: Optional[str] = None,
    extra_args: Optional[dict] = None,
) -> str:  # pragma: no cover
    """
    Uploads a single file to bucket storage and returns a presigned URL.
    """
    boto_client, transfer_config = get_boto_client(bucket_creds)

    if not bucket_name:
        bucket_name = time.strftime("%m-%y")

    key = f"{prefix}/{file_name}" if prefix else file_name

    if boto_client is None:
        print("No bucket endpoint set, saving to disk folder 'local_upload'")
        print("If this is a live endpoint, please reference the following:")
        print(
            "https://github.com/runpod/runpod-python/blob/main/docs/serverless/utils/rp_upload.md"
        )  # pylint: disable=line-too-long

        os.makedirs("local_upload", exist_ok=True)
        local_upload_location = f"local_upload/{file_name}"
        shutil.copyfile(file_location, local_upload_location)

        return local_upload_location

    file_size = os.path.getsize(file_location)
    with tqdm(
        total=file_size, unit="B", unit_scale=True, desc=file_name
    ) as progress_bar:
        upload_file_args = {
            "Filename": file_location,
            "Bucket": bucket_name,
            "Key": key,
            "Config": transfer_config,
            "Callback": progress_bar.update,
        }

        if extra_args:
            upload_file_args["ExtraArgs"] = extra_args

        boto_client.upload_file(**upload_file_args)

    presigned_url = boto_client.generate_presigned_url(
        "get_object", Params={"Bucket": bucket_name, "Key": key}, ExpiresIn=604800
    )

    return presigned_url


# --------------------------- Upload Memory Object --------------------------- #
def upload_in_memory_object(
    file_name: str,
    file_data: bytes,
    bucket_creds: Optional[dict] = None,
    bucket_name: Optional[str] = None,
    prefix: Optional[str] = None,
) -> str:  # pragma: no cover
    """
    Uploads an in-memory object (bytes) to bucket storage and returns a presigned URL.
    """
    boto_client, transfer_config = get_boto_client(bucket_creds)

    if not bucket_name:
        bucket_name = time.strftime("%m-%y")

    key = f"{prefix}/{file_name}" if prefix else file_name

    file_size = len(file_data)
    with tqdm(
        total=file_size, unit="B", unit_scale=True, desc=file_name
    ) as progress_bar:
        boto_client.upload_fileobj(
            io.BytesIO(file_data),
            bucket_name,
            key,
            Config=transfer_config,
            Callback=progress_bar.update,
        )

    presigned_url = boto_client.generate_presigned_url(
        "get_object", Params={"Bucket": bucket_name, "Key": key}, ExpiresIn=604800
    )

    return presigned_url<|MERGE_RESOLUTION|>--- conflicted
+++ resolved
@@ -1,9 +1,5 @@
-<<<<<<< HEAD
-"""PodWorker | modules | upload.py"""
-=======
 """ PodWorker | modules | upload.py """
 
->>>>>>> f1e6450e
 # pylint: disable=too-many-arguments
 
 import io
