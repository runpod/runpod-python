"""
runpod | serverless | worker_loop.py
Called to convert a container into a worker pod for the runpod serverless platform.
"""
import os
import asyncio
import inspect
from typing import Dict, Any

import aiohttp

from runpod.serverless.modules.rp_logger import RunPodLogger
from runpod.serverless.modules.rp_scale import JobScaler
from .modules import rp_local
from .modules.rp_ping import Heartbeat
from .modules.rp_job import run_job, run_job_generator
from .modules.rp_http import send_result, stream_result
from .modules.worker_state import REF_COUNT_ZERO, Jobs
from .utils import rp_debugger

log = RunPodLogger()
job_list = Jobs()
heartbeat = Heartbeat()

_TIMEOUT = aiohttp.ClientTimeout(total=300, connect=2, sock_connect=2)


def _get_auth_header() -> Dict[str, str]:
    '''
    Returns the authorization header for the worker HTTP requests.
    '''
    return {"Authorization": f"{os.environ.get('RUNPOD_AI_API_KEY')}"}


def _is_local(config) -> bool:
    '''
    Returns True if the environment variable RUNPOD_WEBHOOK_GET_JOB is not set.
    '''
    if config['rp_args'].get('test_input', None):
        return True

    if os.environ.get("RUNPOD_WEBHOOK_GET_JOB", None) is None:
        return True

    return False


async def _process_job(job, session, job_scaler, config):
    if inspect.isgeneratorfunction(config["handler"]) \
            or inspect.isasyncgenfunction(config["handler"]):
        generator_output = run_job_generator(config["handler"], job)

        log.debug("Handler is a generator, streaming results.")
        job_result = {'output': []}
        async for stream_output in generator_output:
            if 'error' in stream_output:
                job_result = stream_output
                break
            if config.get('return_aggregate_stream', False):
                job_result['output'].append(stream_output['output'])
            await stream_result(session, stream_output, job)
    else:
        job_result = await run_job(config["handler"], job)

    # If refresh_worker is set, pod will be reset after job is complete.
    if config.get("refresh_worker", False):
        log.info(
            f"refresh_worker | Flag set, stopping pod after job {job['id']}.")
        job_result["stopPod"] = True
        job_scaler.kill_worker()

    # If rp_debugger is set, debugger output will be returned.
    if config["rp_args"].get("rp_debugger", False) and isinstance(job_result, dict):
        job_result["output"]["rp_debugger"] = rp_debugger.get_debugger_output()
        log.debug("rp_debugger | Flag set, returning debugger output.")

        # Calculate ready delay for the debugger output.
        ready_delay = (
            config["reference_counter_start"] - REF_COUNT_ZERO) * 1000
        job_result["output"]["rp_debugger"]["ready_delay_ms"] = ready_delay
    else:
        log.debug("rp_debugger | Flag not set, skipping debugger output.")
        rp_debugger.clear_debugger_output()

    # Send the job result to SLS
    await send_result(session, job_result, job)


# ------------------------- Main Worker Running Loop ------------------------- #
async def run_worker(config: Dict[str, Any]) -> None:
    """
    Starts the worker loop for multi-processing.

    Args:
        config (Dict[str, Any]): Configuration parameters for the worker.
    """

    heartbeat.start_ping()

<<<<<<< HEAD
        # Create the job take scaling mechanism.
=======
    client_session = aiohttp.ClientSession(
        connector=aiohttp.TCPConnector(limit=None),
        headers=_get_auth_header(), timeout=_TIMEOUT
    )

    async with client_session as session:
>>>>>>> e7eb0c15
        job_scaler = JobScaler(
            concurrency_controller=config.get('concurrency_controller', None)
        )

        # Start taking jobs in the background via the job take scaling mechanism.
        job_scaler.start()

        while job_scaler.is_alive():
            snapshot = job_scaler.get_from_queue()
            for job in snapshot:
                # Process the job here
                task = asyncio.create_task(
                    _process_job(job, session, job_scaler, config)
                )

                # Track the task
                job_scaler.track_task(task)

                # Allow job processing
                await asyncio.sleep(0)

            # Clear snapshot from queue
            job_scaler.queue[0:len(snapshot)] = []

            # Allow job processing
            await asyncio.sleep(0)

        # Stops the worker loop if the kill_worker flag is set.
        asyncio.get_event_loop().stop()


def main(config: Dict[str, Any]) -> None:
    """
    Checks if the worker is running locally or on RunPod.
    If running locally, the test job is run and the worker exits.
    If running on RunPod, the worker loop is created.
    """
    if _is_local(config):
        asyncio.run(rp_local.run_local(config))

    else:
        try:
            work_loop = asyncio.new_event_loop()
            asyncio.ensure_future(run_worker(config), loop=work_loop)
            work_loop.run_forever()

        finally:
            work_loop.close()<|MERGE_RESOLUTION|>--- conflicted
+++ resolved
@@ -97,16 +97,12 @@
 
     heartbeat.start_ping()
 
-<<<<<<< HEAD
-        # Create the job take scaling mechanism.
-=======
     client_session = aiohttp.ClientSession(
         connector=aiohttp.TCPConnector(limit=None),
         headers=_get_auth_header(), timeout=_TIMEOUT
     )
 
     async with client_session as session:
->>>>>>> e7eb0c15
         job_scaler = JobScaler(
             concurrency_controller=config.get('concurrency_controller', None)
         )
