--- conflicted
+++ resolved
@@ -96,11 +96,6 @@
 
     def get_job_count(self):
         """
-<<<<<<< HEAD
-        Returns the number of jobs.
-        """
-        return len(self.jobs)
-=======
         Returns the number of jobs.
         """
         return len(self.jobs)
@@ -159,5 +154,4 @@
         """
         while not self.empty():
             await self.get()
-            self.task_done()
->>>>>>> f1e6450e
+            self.task_done()