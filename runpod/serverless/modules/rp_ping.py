--- conflicted
+++ resolved
@@ -96,11 +96,7 @@
             )
 
             log.debug(
-<<<<<<< HEAD
-                f"Heartbeat Sent | URL: {self.PING_URL} | Status: {result.status_code}"
-=======
                 f"Heartbeat Sent | URL: {result.url} | Status: {result.status_code}"
->>>>>>> f1e6450e
             )
 
         except requests.RequestException as err:
