--- conflicted
+++ resolved
@@ -2,20 +2,16 @@
 Job related helpers.
 """
 
+import aiohttp
 import inspect
 import json
 import os
 import traceback
 from typing import Any, AsyncGenerator, Callable, Dict, Optional, Union, List
 
-<<<<<<< HEAD
-from runpod.serverless.modules.rp_handler import is_async_generator
-=======
-import aiohttp
-
->>>>>>> a477453e
 from runpod.http_client import ClientSession, TooManyRequests
 from runpod.serverless.modules.rp_logger import RunPodLogger
+from runpod.serverless.modules.rp_handler import is_async_generator
 
 from ...version import __version__ as runpod_version
 from ..utils import rp_debugger
