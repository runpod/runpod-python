<<<<<<< HEAD
"""Used to launch the FastAPI web server when worker is running in API mode."""
# pylint: disable=too-few-public-methods, line-too-long
=======
""" Used to launch the FastAPI web server when worker is running in API mode. """
>>>>>>> f1e6450e

import os
import threading
import uuid
from dataclasses import dataclass
from typing import Any, Dict, Optional, Union

import requests
import uvicorn
from fastapi import APIRouter, FastAPI
from fastapi.encoders import jsonable_encoder
from fastapi.responses import RedirectResponse

from ...http_client import SyncClientSession
from ...version import __version__ as runpod_version
from .rp_handler import is_generator
from .rp_job import run_job, run_job_generator
from .rp_ping import Heartbeat
from .worker_state import Jobs

RUNPOD_ENDPOINT_ID = os.environ.get("RUNPOD_ENDPOINT_ID", None)

TITLE = "RunPod | Development Worker API"

DESCRIPTION = """
The Development Worker API facilitates testing and debugging of your RunPod workers.
It offers a sandbox environment for executing code and simulating interactions with your worker, ensuring your applications can seamlessly transition to production on RunPod serverless platform.
Use this API for comprehensive testing of request submissions and result retrieval, mimicking the behavior of RunPod's operational environment.
---
*Note: This API serves as a local testing tool and will not be utilized once your worker is operational on the RunPod platform.*
"""

# Add CLI tool suggestion if RUNPOD_PROJECT_ID is not set.
if os.environ.get("RUNPOD_PROJECT_ID", None) is None:
    DESCRIPTION += """

    ℹ️ | Consider developing with our CLI tool to streamline your worker development process.

    >_  wget -qO- cli.runpod.net | sudo bash
    >_  runpodctl project create
    """

RUN_DESCRIPTION = """
Initiates processing jobs, returning a unique job ID.

**Parameters:**
- **input** (string): The data to be processed by the worker. This could be a string, JSON object, etc., depending on the worker's requirements.
- **webhook** (string, optional): A callback URL for result notification upon completion. If specified, the server will send a POST request to this URL with the job's result once it's available.

**Returns:**
- **job_id** (string): A unique identifier for the job, used with the `/stream` and `/status` endpoints for monitoring progress and checking job status.
"""

RUNSYNC_DESCRIPTION = """
Executes processing jobs synchronously, returning the job's output directly.

This endpoint is ideal for tasks where immediate result retrieval is necessary,
streamlining the execution process by eliminating the need for subsequent
status or result checks.

**Parameters:**
- **input** (string): The data to be processed by the worker. This should be in a format that the worker can understand (e.g., JSON, text, etc.).
- **webhook** (string, optional): A callback URL to which the result will be posted. While direct result retrieval is the primary operation mode for this endpoint, specifying a webhook allows for asynchronous result notification if needed.

**Returns:**
- **output** (Any): The direct output from the processing job, formatted according to the job's nature and the expected response structure. This could be a JSON object, plain text, or any data structure depending on the processing logic.
"""

STREAM_DESCRIPTION = """
Continuously aggregates the output of a processing job, returning the full output once the job is complete.

This endpoint is especially useful for jobs where the complete output needs to be accessed at once. It provides a consolidated view of the results post-completion, ensuring that users can retrieve the entire output without the need to poll multiple times or manage partial results.

**Parameters:**
- **job_id** (string): The unique identifier of the job for which output is being requested. This ID is used to track the job's progress and aggregate its output.

**Returns:**
- **output** (Any): The aggregated output from the job, returned as a single entity once the job has concluded. The format of the output will depend on the nature of the job and how its results are structured.
"""

STATUS_DESCRIPTION = """
Checks the completion status of a processing job and returns its output if the job is complete.

This endpoint is invaluable for monitoring the progress of a job and obtaining the output only after the job has fully completed. It simplifies the process of querying job completion and retrieving results, eliminating the need for continuous polling or result aggregation.

**Parameters:**
- **job_id** (string): The unique identifier for the job being queried. This ID is used to track and assess the status of the job.

**Returns:**
- **status** (string): The completion status of the job, typically 'complete' or 'in progress'. This status indicates whether the job has finished processing and if the output is ready for retrieval.
- **output** (Any, optional): The final output of the job, provided if the job is complete. The format and structure of the output depend on the job's nature and the data processing involved.

**Note:** The availability of the `output` field is contingent on the job's completion status. If the job is still in progress, this field may be omitted or contain partial results, depending on the implementation.
"""


# ------------------------------ Initializations ----------------------------- #
job_list = Jobs()
heartbeat = Heartbeat()


# ------------------------------- Input Objects ------------------------------ #
@dataclass
class Job:
    """Represents a job."""

    id: str
    input: Union[dict, list, str, int, float, bool]


@dataclass
class TestJob:
    """Represents a test job.
    input can be any type of data.
    """

    id: Optional[str] = None
    input: Optional[Union[dict, list, str, int, float, bool]] = None
    webhook: Optional[str] = None


@dataclass
class DefaultRequest:
    """Represents a test input."""

    input: Dict[str, Any]
    webhook: Optional[str] = None


# ------------------------------ Output Objects ------------------------------ #
@dataclass
class JobOutput:
    """Represents the output of a job."""

    id: str
    status: str
    output: Optional[Union[dict, list, str, int, float, bool]] = None
    error: Optional[str] = None


@dataclass
class StreamOutput:
    """Stream representation of a job."""

    id: str
    status: str = "IN_PROGRESS"
    stream: Optional[Union[dict, list, str, int, float, bool]] = None
    error: Optional[str] = None


# ------------------------------ Webhook Sender ------------------------------ #
def _send_webhook(url: str, payload: Dict[str, Any]) -> bool:
    """
    Sends a webhook to the provided URL.

    Args:
        url (str): The URL to send the webhook to.
        payload (Dict[str, Any]): The JSON payload to send.

    Returns:
        bool: True if the request was successful, False otherwise.
    """
    with SyncClientSession() as session:
        try:
            response = session.post(url, json=payload, timeout=10)
            response.raise_for_status()  # Raises exception for 4xx/5xx responses
            return True
        except requests.RequestException as err:
            print(f"WEBHOOK | Request to {url} failed: {err}")
            return False


# ---------------------------------------------------------------------------- #
#                                  API Worker                                  #
# ---------------------------------------------------------------------------- #
class WorkerAPI:
    """Used to launch the FastAPI web server when the worker is running in API mode."""

    def __init__(self, config: Dict[str, Any]):
        """
        Initializes the WorkerAPI class.
        1. Starts the heartbeat thread.
        2. Initializes the FastAPI web server.
        3. Sets the handler for processing jobs.
        """
        # Start the heartbeat thread.
        heartbeat.start_ping()

        self.config = config

        tags_metadata = [
            {
                "name": "Synchronously Submit Request & Get Job Results",
                "description": "Endpoints for submitting job requests and getting the results.",
            },
            {
                "name": "Submit Job Requests",
                "description": "Endpoints for submitting job requests.",
            },
            {
                "name": "Check Job Results",
                "description": "Endpoints for checking the status of a job and getting the results.",
            },
        ]

        # Initialize the FastAPI web server.
        self.rp_app = FastAPI(
            title=TITLE,
            description=DESCRIPTION,
            version=runpod_version,
            docs_url="/",
            openapi_tags=tags_metadata,
        )

        # Create an APIRouter and add the route for processing jobs.
        api_router = APIRouter()

        # Docs Redirect /docs -> /
        api_router.add_api_route(
            "/docs", lambda: RedirectResponse(url="/"), include_in_schema=False
        )

        if RUNPOD_ENDPOINT_ID:
            api_router.add_api_route(
                f"/{RUNPOD_ENDPOINT_ID}/realtime", self._realtime, methods=["POST"]
            )

        # Simulation endpoints.
        api_router.add_api_route(
            "/run",
            self._sim_run,
            methods=["POST"],
            response_model_exclude_none=True,
            summary="Mimics the behavior of the run endpoint.",
            description=RUN_DESCRIPTION,
            tags=["Submit Job Requests"],
        )
        api_router.add_api_route(
            "/runsync",
            self._sim_runsync,
            methods=["POST"],
            response_model_exclude_none=True,
            summary="Mimics the behavior of the runsync endpoint.",
            description=RUNSYNC_DESCRIPTION,
            tags=["Synchronously Submit Request & Get Job Results"],
        )
        api_router.add_api_route(
            "/stream/{job_id}",
            self._sim_stream,
            methods=["POST"],
            response_model_exclude_none=True,
            summary="Mimics the behavior of the stream endpoint.",
            description=STREAM_DESCRIPTION,
            tags=["Check Job Results"],
        )
        api_router.add_api_route(
            "/status/{job_id}",
            self._sim_status,
            methods=["POST"],
            response_model_exclude_none=True,
            summary="Mimics the behavior of the status endpoint.",
            description=STATUS_DESCRIPTION,
            tags=["Check Job Results"],
        )

        # Include the APIRouter in the FastAPI application.
        self.rp_app.include_router(api_router)

    def start_uvicorn(self, api_host="localhost", api_port=8000, api_concurrency=1):
        """
        Starts the Uvicorn server.
        """
        uvicorn.run(
            self.rp_app,
            host=api_host,
            port=int(api_port),
            workers=int(api_concurrency),
            log_level=os.environ.get("UVICORN_LOG_LEVEL", "info"),
            access_log=False,
        )

    # ----------------------------- Realtime Endpoint ---------------------------- #
    async def _realtime(self, job: Job):
        """
        Performs model inference on the input data using the provided handler.
        If handler is not provided, returns an error message.
        """
        job_list.add_job(job.id)

        # Process the job using the provided handler, passing in the job input.
        job_results = await run_job(self.config["handler"], job.__dict__)

        job_list.remove_job(job.id)

        # Return the results of the job processing.
        return jsonable_encoder(job_results)

    # ---------------------------------------------------------------------------- #
    #                             Simulation Endpoints                             #
    # ---------------------------------------------------------------------------- #

    # ------------------------------------ run ----------------------------------- #
    async def _sim_run(self, job_request: DefaultRequest) -> JobOutput:
        """Development endpoint to simulate run behavior."""
        assigned_job_id = f"test-{uuid.uuid4()}"
        job_list.add_job(assigned_job_id, job_request.input, job_request.webhook)
        return jsonable_encoder({"id": assigned_job_id, "status": "IN_PROGRESS"})

    # ---------------------------------- runsync --------------------------------- #
    async def _sim_runsync(self, job_request: DefaultRequest) -> JobOutput:
        """Development endpoint to simulate runsync behavior."""
        assigned_job_id = f"test-{uuid.uuid4()}"
        job = TestJob(id=assigned_job_id, input=job_request.input)

        if is_generator(self.config["handler"]):
            generator_output = run_job_generator(self.config["handler"], job.__dict__)
            job_output = {"output": []}
            async for stream_output in generator_output:
                job_output["output"].append(stream_output["output"])
        else:
            job_output = await run_job(self.config["handler"], job.__dict__)

        if job_output.get("error", None):
            return jsonable_encoder(
                {"id": job.id, "status": "FAILED", "error": job_output["error"]}
            )

        if job_request.webhook:
            thread = threading.Thread(
                target=_send_webhook,
                args=(job_request.webhook, job_output),
                daemon=True,
            )
            thread.start()

        return jsonable_encoder(
            {"id": job.id, "status": "COMPLETED", "output": job_output["output"]}
        )

    # ---------------------------------- stream ---------------------------------- #
    async def _sim_stream(self, job_id: str) -> StreamOutput:
        """Development endpoint to simulate stream behavior."""
        stashed_job = job_list.get_job(job_id)
        if stashed_job is None:
            return jsonable_encoder(
                {"id": job_id, "status": "FAILED", "error": "Job ID not found"}
            )

        job = TestJob(id=job_id, input=stashed_job.input)

        if is_generator(self.config["handler"]):
            generator_output = run_job_generator(self.config["handler"], job.__dict__)
            stream_accumulator = []
            async for stream_output in generator_output:
                stream_accumulator.append({"output": stream_output["output"]})
        else:
            return jsonable_encoder(
                {
                    "id": job_id,
                    "status": "FAILED",
                    "error": "Stream not supported, handler must be a generator.",
                }
            )

        job_list.remove_job(job.id)

        if stashed_job.webhook:
            thread = threading.Thread(
                target=_send_webhook,
                args=(stashed_job.webhook, stream_accumulator),
                daemon=True,
            )
            thread.start()

        return jsonable_encoder(
            {"id": job_id, "status": "COMPLETED", "stream": stream_accumulator}
        )

    # ---------------------------------- status ---------------------------------- #
    async def _sim_status(self, job_id: str) -> JobOutput:
        """Development endpoint to simulate status behavior."""
        stashed_job = job_list.get_job(job_id)
        if stashed_job is None:
            return jsonable_encoder(
                {"id": job_id, "status": "FAILED", "error": "Job ID not found"}
            )

        job = TestJob(id=stashed_job.id, input=stashed_job.input)

        if is_generator(self.config["handler"]):
            generator_output = run_job_generator(self.config["handler"], job.__dict__)
            job_output = {"output": []}
            async for stream_output in generator_output:
                job_output["output"].append(stream_output["output"])
        else:
            job_output = await run_job(self.config["handler"], job.__dict__)

        job_list.remove_job(job.id)

        if job_output.get("error", None):
            return jsonable_encoder(
                {"id": job_id, "status": "FAILED", "error": job_output["error"]}
            )

        if stashed_job.webhook:
            thread = threading.Thread(
                target=_send_webhook,
                args=(stashed_job.webhook, job_output),
                daemon=True,
            )
            thread.start()

        return jsonable_encoder(
            {"id": job_id, "status": "COMPLETED", "output": job_output["output"]}
        )<|MERGE_RESOLUTION|>--- conflicted
+++ resolved
@@ -1,9 +1,4 @@
-<<<<<<< HEAD
-"""Used to launch the FastAPI web server when worker is running in API mode."""
-# pylint: disable=too-few-public-methods, line-too-long
-=======
 """ Used to launch the FastAPI web server when worker is running in API mode. """
->>>>>>> f1e6450e
 
 import os
 import threading
