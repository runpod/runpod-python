"""
RunPod | API Wrapper | CTL Commands
"""
# pylint: disable=too-many-arguments,too-many-locals

from typing import Optional

from .queries import user as user_queries
from .mutations import user as user_mutations
from .queries import gpus
from .queries import pods as pod_queries
from .graphql import run_graphql_query
from .mutations import pods as pod_mutations

def get_user() -> dict:
    '''
    Get the current user
    '''
    raw_response = run_graphql_query(user_queries.QUERY_USER)
    cleaned_return = raw_response["data"]["myself"]
    return cleaned_return

def update_user_settings(pubkey : str) -> dict:
    '''
    Update the current user
<<<<<<< HEAD
=======

>>>>>>> 6cef63d4
    :param pubkey: the public key of the user
    '''
    raw_response = run_graphql_query(user_mutations.generate_user_mutation(pubkey))
    cleaned_return = raw_response["data"]["updateUserSettings"]
    return cleaned_return

def get_gpus() -> dict:
    '''
    Get all GPU types
    '''
    raw_response = run_graphql_query(gpus.QUERY_GPU_TYPES)
    cleaned_return = raw_response["data"]["gpuTypes"]
    return cleaned_return


def get_gpu(gpu_id : str, gpu_quantity : int = 1):
    '''
    Get a specific GPU type

    :param gpu_id: the id of the gpu
    :param gpu_quantity: how many of the gpu should be returned
    '''
    raw_response = run_graphql_query(gpus.generate_gpu_query(gpu_id, gpu_quantity))

    cleaned_return = raw_response["data"]["gpuTypes"]

    if len(cleaned_return) < 1:
        raise ValueError("No GPU found with the specified ID, "
                         "run runpod.get_gpus() to get a list of all GPUs")

    return cleaned_return[0]

def get_pods() -> dict:
    '''
    Get all pods
    '''
    raw_return = run_graphql_query(pod_queries.QUERY_POD)
    cleaned_return = raw_return["data"]["myself"]["pods"]
    return cleaned_return

def get_pod(pod_id : str):
    '''
    Get a specific pod

    :param pod_id: the id of the pod
    '''
    raw_response = run_graphql_query(pod_queries.generate_pod_query(pod_id))
    return raw_response["data"]["pod"]

def create_pod(
        name:str, image_name:str, gpu_type_id:str,
        cloud_type:str="ALL", support_public_ip:bool=True,
        start_ssh:bool=True,
        data_center_id : Optional[str]=None, country_code:Optional[str]=None,
        gpu_count:int=1, volume_in_gb:int=0, container_disk_in_gb:Optional[int]=None,
        min_vcpu_count:int=1, min_memory_in_gb:int=1, docker_args:str="",
<<<<<<< HEAD
        ports:Optional[str]=None, volume_mount_path:str="/runpod-volume",
=======
        ports:Optional[str]=None, volume_mount_path:str="/runpod_volume",
>>>>>>> 6cef63d4
        env:Optional[dict]=None,  template_id:Optional[str]=None,
        network_volume_id:Optional[str]=None
    ) -> dict:
    '''
    Create a pod

    :param name: the name of the pod
    :param image_name: the name of the docker image to be used by the pod
    :param gpu_type_id: the gpu type wanted by the pod (retrievable by get_gpus)
    :param cloud_type: if secure cloud, community cloud or all is wanted
    :param data_center_id: the id of the data center
    :param country_code: the code for country to start the pod in
    :param gpu_count: how many gpus should be attached to the pod
    :param volume_in_gb: how big should the pod volume be
    :param ports: the ports to open in the pod, example format - "8888/http,666/tcp"
    :param volume_mount_path: where to mount the volume?
    :param env: the environment variables to inject into the pod,
                for example {EXAMPLE_VAR:"example_value", EXAMPLE_VAR2:"example_value 2"}, will
                inject EXAMPLE_VAR and EXAMPLE_VAR2 into the pod with the mentioned values
    :param template_id: the id of the template to use for the pod

    :example:

    >>> pod_id = runpod.create_pod("test", "runpod/stack", "NVIDIA GeForce RTX 3070")
    '''
    # Input Validation
    get_gpu(gpu_type_id) # Check if GPU exists, will raise ValueError if not.
    if cloud_type not in ["ALL", "COMMUNITY", "SECURE"]:
        raise ValueError("cloud_type must be one of ALL, COMMUNITY or SECURE")

    if network_volume_id and data_center_id is None:
        user_info = get_user()
        for network_volume in user_info["networkVolumes"]:
            if network_volume["id"] == network_volume_id:
                data_center_id = network_volume["dataCenterId"]
                break

<<<<<<< HEAD
    if container_disk_in_gb is None and template_id is None:
        container_disk_in_gb = 10

=======
>>>>>>> 6cef63d4
    raw_response = run_graphql_query(
        pod_mutations.generate_pod_deployment_mutation(
            name, image_name, gpu_type_id,
            cloud_type, support_public_ip, start_ssh,
            data_center_id, country_code, gpu_count,
            volume_in_gb, container_disk_in_gb, min_vcpu_count, min_memory_in_gb, docker_args,
            ports, volume_mount_path, env, template_id, network_volume_id)
    )

    cleaned_response = raw_response["data"]["podFindAndDeployOnDemand"]
    return cleaned_response


def stop_pod(pod_id: str):
    '''
    Stop a pod

    :param pod_id: the id of the pod

    :example:

    >>> pod_id = runpod.create_pod("test", "runpod/stack", "NVIDIA GeForce RTX 3070")
    >>> runpod.stop_pod(pod_id)
    '''
    raw_response = run_graphql_query(
        pod_mutations.generate_pod_stop_mutation(pod_id)
    )

    cleaned_response = raw_response["data"]["podStop"]
    return cleaned_response


def resume_pod(pod_id: str, gpu_count: int):
    '''
    Resume a pod

    :param pod_id: the id of the pod
    :param gpu_count: the number of GPUs to attach to the pod

    :example:

    >>> pod_id = runpod.create_pod("test", "runpod/stack", "NVIDIA GeForce RTX 3070")
    >>> runpod.stop_pod(pod_id)
    >>> runpod.resume_pod(pod_id)
    '''
    raw_response = run_graphql_query(
        pod_mutations.generate_pod_resume_mutation(pod_id, gpu_count)
    )

    cleaned_response = raw_response["data"]["podResume"]
    return cleaned_response


def terminate_pod(pod_id: str):
    '''
    Terminate a pod

    :param pod_id: the id of the pod

    :example:

    >>> pod_id = runpod.create_pod("test", "runpod/stack", "NVIDIA GeForce RTX 3070")
    >>> runpod.terminate_pod(pod_id)
    '''
    run_graphql_query(
        pod_mutations.generate_pod_terminate_mutation(pod_id)
    )<|MERGE_RESOLUTION|>--- conflicted
+++ resolved
@@ -23,10 +23,7 @@
 def update_user_settings(pubkey : str) -> dict:
     '''
     Update the current user
-<<<<<<< HEAD
-=======
 
->>>>>>> 6cef63d4
     :param pubkey: the public key of the user
     '''
     raw_response = run_graphql_query(user_mutations.generate_user_mutation(pubkey))
@@ -83,11 +80,7 @@
         data_center_id : Optional[str]=None, country_code:Optional[str]=None,
         gpu_count:int=1, volume_in_gb:int=0, container_disk_in_gb:Optional[int]=None,
         min_vcpu_count:int=1, min_memory_in_gb:int=1, docker_args:str="",
-<<<<<<< HEAD
         ports:Optional[str]=None, volume_mount_path:str="/runpod-volume",
-=======
-        ports:Optional[str]=None, volume_mount_path:str="/runpod_volume",
->>>>>>> 6cef63d4
         env:Optional[dict]=None,  template_id:Optional[str]=None,
         network_volume_id:Optional[str]=None
     ) -> dict:
@@ -125,12 +118,9 @@
                 data_center_id = network_volume["dataCenterId"]
                 break
 
-<<<<<<< HEAD
     if container_disk_in_gb is None and template_id is None:
         container_disk_in_gb = 10
 
-=======
->>>>>>> 6cef63d4
     raw_response = run_graphql_query(
         pod_mutations.generate_pod_deployment_mutation(
             name, image_name, gpu_type_id,
