"""Concurrency Modifier Example"""

import runpod


# ---------------------------------- Handler --------------------------------- #
async def async_generator_handler(job):
    """
    Async generator type handler.
    """
    return job


<<<<<<< HEAD
runpod.serverless.start(
    {
        "handler": async_generator_handler,
    }
=======
# --------------------------- Concurrency Modifier --------------------------- #
def concurrency_modifier(current_concurrency=1):
    """
    Concurrency modifier.
    """
    desired_concurrency = current_concurrency

    # Do some logic to determine the desired concurrency.

    return desired_concurrency


runpod.serverless.start(
    {"handler": async_generator_handler, "concurrency_modifier": concurrency_modifier}
>>>>>>> f1e6450e
)<|MERGE_RESOLUTION|>--- conflicted
+++ resolved
@@ -11,12 +11,6 @@
     return job
 
 
-<<<<<<< HEAD
-runpod.serverless.start(
-    {
-        "handler": async_generator_handler,
-    }
-=======
 # --------------------------- Concurrency Modifier --------------------------- #
 def concurrency_modifier(current_concurrency=1):
     """
@@ -31,5 +25,4 @@
 
 runpod.serverless.start(
     {"handler": async_generator_handler, "concurrency_modifier": concurrency_modifier}
->>>>>>> f1e6450e
 )